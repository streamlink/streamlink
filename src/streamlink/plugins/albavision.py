"""
Support for the live streams on Albavision sites
    - http://www.tvc.com.ec/envivo
    - http://www.rts.com.ec/envivo
    - http://www.elnueve.com.ar/en-vivo
    - http://www.atv.pe/envivo/ATV
    - http://www.atv.pe/envivo/ATVMas
"""
import logging
import re
import time

from streamlink import PluginError
from streamlink.compat import quote, urlencode, urlparse
from streamlink.plugin import Plugin
from streamlink.stream import HLSStream
from streamlink.utils import update_scheme

log = logging.getLogger(__name__)


class Albavision(Plugin):
    _url_re = re.compile(r"https?://(?:www\.)?(tvc.com.ec|rts.com.ec|elnueve.com.ar|atv.pe)/en-?vivo(?:/ATV(?:Mas)?)?")
    _token_input_re = re.compile(r"Math.floor\(Date.now\(\) / 3600000\),'([a-f0-9OK]+)'")
    _live_url_re = re.compile(r"LIVE_URL = '(.*?)';")
    _playlist_re = re.compile(r"file:\s*'(http.*m3u8)'")
    _token_url_re = re.compile(r"https://.*/token/.*?\?rsk=")

    _channel_urls = {
        'ATV': 'http://dgrzfw9otv9ra.cloudfront.net/player_atv.html?iut=',
        'ATVMas': 'http://dgrzfw9otv9ra.cloudfront.net/player_atv_mas.html?iut=',
        'Canal5': 'http://dxejh4fchgs18.cloudfront.net/player_televicentro.html?iut=',
        'Guayaquil': 'http://d2a6tcnofawcbm.cloudfront.net/player_rts.html?iut=',
        'Quito': 'http://d3aacg6baj4jn0.cloudfront.net/reproductor_rts_o_quito.html?iut=',
        }

    def __init__(self, url):
        super(Albavision, self).__init__(url)
        self._page = None

    @classmethod
    def can_handle_url(cls, url):
        return cls._url_re.match(url) is not None

    @property
    def page(self):
        if not self._page:
            self._page = self.session.http.get(self.url)
        return self._page

    def _get_token_url(self, channelnumber):
        token = self._get_live_url_token(channelnumber)
        if token:
            m = self._token_url_re.findall(self.page.text)
            token_url = m and m[channelnumber]
            if token_url:
                return token_url + token
        else:
            log.error("Could not find site token")

    @staticmethod
    def transform_token(token_in, date):
        token_out = list(token_in)
        offset = len(token_in)
        for i in range(offset - 1, -1, -1):
            p = (i * date) % offset
            # swap chars at p and i
            token_out[i], token_out[p] = token_out[p], token_out[i]
        token_out = ''.join(token_out)
        if token_out.endswith("OK"):
            return token_out[:-2]
        else:
            log.error("Invalid site token: {0} => {1}".format(token_in, token_out))

    def _get_live_url_token(self, channelnumber):
        m = self._token_input_re.findall(self.page.text)
        log.debug("Token input: {0}".format(m[channelnumber]))
        if m:
<<<<<<< HEAD
            date = int(time.time()//3600)
            return self.transform_token(m[channelnumber], date) or self.transform_token(m[channelnumber], date - 1)
=======
            date = int(time.time() // 3600)
            return self.transform_token(m.group(1), date) or self.transform_token(m.group(1), date - 1)
>>>>>>> 3da06dd3

    def _get_token(self, channelnumber):
        token_url = self._get_token_url(channelnumber)
        if token_url:
            res = self.session.http.get(token_url)
            data = self.session.http.json(res)
            if data['success']:
                return data['token']

    def _get_streams(self):
        m = self._live_url_re.search(self.page.text)
        playlist_url = m and update_scheme(self.url, m.group(1))
        player_url = self.url
        live_channel = None
        p = urlparse(player_url)
        channelnumber = 0
        if p.netloc.endswith("tvc.com.ec"):
            live_channel = "Canal5"
        elif p.netloc.endswith("rts.com.ec"):
            live_channel = "Guayaquil"
        elif p.netloc.endswith("atv.pe"):
            if p.path.endswith(("ATVMas", "ATVMas/")):
                live_channel = "ATVMas"
                channelnumber = 1
            else:
                live_channel = "ATV"
        token = self._get_token(channelnumber)
        log.debug("token {0}".format(token))
        if playlist_url:
            log.debug("Found playlist URL in the page")
        else:
            if live_channel:
                log.debug("Live channel: {0}".format(live_channel))
                player_url = self._channel_urls[live_channel] + quote(token)
                page = self.session.http.get(player_url, raise_for_status=False)
                if "block access from your country." in page.text:
                    raise PluginError("Content is geo-locked")
                m = self._playlist_re.search(page.text)
                playlist_url = m and update_scheme(self.url, m.group(1))
            else:
                log.error("Could not find the live channel")

        if playlist_url:
            stream_url = "{0}?{1}".format(playlist_url, urlencode({"iut": token}))
            return HLSStream.parse_variant_playlist(self.session, stream_url, headers={"referer": player_url})


__plugin__ = Albavision<|MERGE_RESOLUTION|>--- conflicted
+++ resolved
@@ -32,7 +32,7 @@
         'Canal5': 'http://dxejh4fchgs18.cloudfront.net/player_televicentro.html?iut=',
         'Guayaquil': 'http://d2a6tcnofawcbm.cloudfront.net/player_rts.html?iut=',
         'Quito': 'http://d3aacg6baj4jn0.cloudfront.net/reproductor_rts_o_quito.html?iut=',
-        }
+    }
 
     def __init__(self, url):
         super(Albavision, self).__init__(url)
@@ -76,13 +76,8 @@
         m = self._token_input_re.findall(self.page.text)
         log.debug("Token input: {0}".format(m[channelnumber]))
         if m:
-<<<<<<< HEAD
-            date = int(time.time()//3600)
+            date = int(time.time() // 3600)
             return self.transform_token(m[channelnumber], date) or self.transform_token(m[channelnumber], date - 1)
-=======
-            date = int(time.time() // 3600)
-            return self.transform_token(m.group(1), date) or self.transform_token(m.group(1), date - 1)
->>>>>>> 3da06dd3
 
     def _get_token(self, channelnumber):
         token_url = self._get_token_url(channelnumber)
