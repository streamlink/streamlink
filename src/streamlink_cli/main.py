--- conflicted
+++ resolved
@@ -339,24 +339,17 @@
     is_player = isinstance(output, PlayerOutput)
     is_http = isinstance(output, HTTPServer)
     is_fifo = is_player and output.namedpipe
-<<<<<<< HEAD
-    show_progress = (isinstance(output, FileOutput)
-                     and output.fd is not stdout
-                     and (sys.stdout.isatty() or args.force_progress))
-    show_record_progress = (hasattr(output, "record")
-                            and isinstance(output.record, FileOutput)
-                            and output.record.fd is not stdout
-                            and (sys.stdout.isatty()
-                                 or args.force_progress))
-=======
-    show_progress = isinstance(output, FileOutput) and output.fd is not stdout and sys.stdout.isatty()
+    show_progress = (
+        isinstance(output, FileOutput)
+        and output.fd is not stdout
+        and (sys.stdout.isatty() or args.force_progress)
+    )
     show_record_progress = (
         hasattr(output, "record")
         and isinstance(output.record, FileOutput)
         and output.record.fd is not stdout
-        and sys.stdout.isatty()
+        and (sys.stdout.isatty() or args.force_progress)
     )
->>>>>>> bc365c31
 
     stream_iterator = chain(
         [prebuffer],
